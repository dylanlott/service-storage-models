{
  "name": "storj-service-storage-models",
  "version": "5.1.5",
  "description": "common storage models for various storj services",
  "main": "index.js",
  "directories": {
    "test": "test"
  },
  "scripts": {
    "test": "mocha test/**"
  },
  "repository": {
    "type": "git",
    "url": "git+https://github.com/Storj/service-storage-models.git"
  },
  "keywords": [
    "storj",
    "bridge",
    "models",
    "mongodb",
    "mongoose"
  ],
  "author": "Gordon Hall <gordon@storj.io>",
  "license": "LGPL-3.0",
  "bugs": {
    "url": "https://github.com/Storj/service-storage-models/issues"
  },
  "homepage": "https://github.com/Storj/service-storage-models#readme",
  "dependencies": {
    "elliptic": "^6.3.2",
    "hat": "0.0.3",
    "merge": "^1.2.0",
    "mime-db": "^1.24.0",
    "mongoose": "^4.6.7",
    "mongoose-currency": "^0.2.0",
    "mongoose-int32": "^0.1.0",
    "mongoose-types": "^1.0.3",
    "ms": "^0.7.1",
<<<<<<< HEAD
    "stripe": "^4.11.0",
    "storj-lib": "^4.0.1",
=======
    "storj-lib": "^5.0.0",
>>>>>>> 213eb4e3
    "storj-service-error-types": "^1.0.0"
  },
  "devDependencies": {
    "async": "^2.0.1",
    "chai": "^3.5.0",
    "mocha": "^3.0.2",
    "sinon": "^1.17.6"
  },
  "devopsBase": {
    "npmLinkDeps": {
      "storj-lib": "core",
      "storj-service-error-types": "service-error-types"
    }
  }
}<|MERGE_RESOLUTION|>--- conflicted
+++ resolved
@@ -36,12 +36,8 @@
     "mongoose-int32": "^0.1.0",
     "mongoose-types": "^1.0.3",
     "ms": "^0.7.1",
-<<<<<<< HEAD
     "stripe": "^4.11.0",
-    "storj-lib": "^4.0.1",
-=======
     "storj-lib": "^5.0.0",
->>>>>>> 213eb4e3
     "storj-service-error-types": "^1.0.0"
   },
   "devDependencies": {
