--- conflicted
+++ resolved
@@ -1,10 +1,6 @@
 {
   "name": "storj-service-storage-models",
-<<<<<<< HEAD
-  "version": "2.2.1",
-=======
-  "version": "5.0.0",
->>>>>>> dff13208
+  "version": "5.0.1",
   "description": "common storage models for various storj services",
   "main": "index.js",
   "directories": {
