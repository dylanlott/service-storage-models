{
  "name": "storj-service-storage-models",
  "version": "2.1.3",
  "description": "common storage models for various storj services",
  "main": "index.js",
  "directories": {
    "test": "test"
  },
  "scripts": {
    "test": "mocha test/**"
  },
  "repository": {
    "type": "git",
    "url": "git+https://github.com/Storj/service-storage-models.git"
  },
  "keywords": [
    "storj",
    "bridge",
    "models",
    "mongodb",
    "mongoose"
  ],
  "author": "Gordon Hall <gordon@storj.io>",
  "license": "LGPL-3.0",
  "bugs": {
    "url": "https://github.com/Storj/service-storage-models/issues"
  },
  "homepage": "https://github.com/Storj/service-storage-models#readme",
  "dependencies": {
    "elliptic": "^6.3.2",
    "hat": "0.0.3",
    "mime-db": "^1.24.0",
    "mongoose": "4.3.4",
    "mongoose-currency": "^0.2.0",
    "mongoose-int32": "^0.1.0",
    "mongoose-types": "^1.0.3",
    "ms": "^0.7.1",
<<<<<<< HEAD
    "storj-lib": "^4.0.0-rc.3",
    "storj-service-error-types": "^1.0.0",
    "stripe": "^4.11.0"
=======
    "storj-lib": "^4.0.1",
    "storj-service-error-types": "^1.0.0"
>>>>>>> ca36f24d
  },
  "devDependencies": {
    "async": "^2.0.1",
    "chai": "^3.5.0",
    "mocha": "^3.0.2",
    "sinon": "^1.17.6"
  }
}<|MERGE_RESOLUTION|>--- conflicted
+++ resolved
@@ -35,14 +35,9 @@
     "mongoose-int32": "^0.1.0",
     "mongoose-types": "^1.0.3",
     "ms": "^0.7.1",
-<<<<<<< HEAD
-    "storj-lib": "^4.0.0-rc.3",
-    "storj-service-error-types": "^1.0.0",
-    "stripe": "^4.11.0"
-=======
+    "stripe": "^4.11.0",
     "storj-lib": "^4.0.1",
     "storj-service-error-types": "^1.0.0"
->>>>>>> ca36f24d
   },
   "devDependencies": {
     "async": "^2.0.1",
