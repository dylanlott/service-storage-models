--- conflicted
+++ resolved
@@ -27,11 +27,7 @@
   },
   "homepage": "https://github.com/Storj/service-storage-models#readme",
   "dependencies": {
-<<<<<<< HEAD
-    "bitcore-mnemonic": "^1.1.1",
-=======
     "dotenv": "^2.0.0",
->>>>>>> 2e58b9a1
     "elliptic": "^6.3.2",
     "graphql": "^0.8.2",
     "hat": "0.0.3",
@@ -40,12 +36,12 @@
     "mnemonic": "^1.0.1",
     "mongoose": "^4.6.7",
     "mongoose-currency": "^0.2.0",
+    "mongoose-int32": "^0.1.0",
     "mongoose-types": "^1.0.3",
     "ms": "^0.7.1",
     "stripe": "^4.11.0",
     "storj-lib": "^6.0.0",
-    "storj-service-error-types": "^1.0.0",
-    "stripe": "^4.11.0"
+    "storj-service-error-types": "^1.0.0"
   },
   "devDependencies": {
     "async": "^2.0.1",
