{
  "name": "storj-service-storage-models",
  "version": "2.2.0",
  "description": "common storage models for various storj services",
  "main": "index.js",
  "directories": {
    "test": "test"
  },
  "scripts": {
    "test": "mocha test/**"
  },
  "repository": {
    "type": "git",
    "url": "git+https://github.com/Storj/service-storage-models.git"
  },
  "keywords": [
    "storj",
    "bridge",
    "models",
    "mongodb",
    "mongoose"
  ],
  "author": "Gordon Hall <gordon@storj.io>",
  "license": "LGPL-3.0",
  "bugs": {
    "url": "https://github.com/Storj/service-storage-models/issues"
  },
  "homepage": "https://github.com/Storj/service-storage-models#readme",
  "dependencies": {
    "elliptic": "^6.3.2",
    "hat": "0.0.3",
    "mime-db": "^1.24.0",
    "mongoose": "4.3.4",
    "mongoose-currency": "^0.2.0",
    "mongoose-int32": "^0.1.0",
    "mongoose-types": "^1.0.3",
    "ms": "^0.7.1",
<<<<<<< HEAD
    "stripe": "^4.11.0",
    "storj-lib": "^4.0.1",
=======
    "storj-lib": "^4.1.0",
>>>>>>> 21d9d827
    "storj-service-error-types": "^1.0.0"
  },
  "devDependencies": {
    "async": "^2.0.1",
    "chai": "^3.5.0",
    "mocha": "^3.0.2",
    "sinon": "^1.17.6"
  },
  "devopsBase": {
    "npmLinkDeps": {
      "storj-lib": "core",
      "storj-service-error-types": "service-error-types"
    }
  }
}<|MERGE_RESOLUTION|>--- conflicted
+++ resolved
@@ -35,12 +35,8 @@
     "mongoose-int32": "^0.1.0",
     "mongoose-types": "^1.0.3",
     "ms": "^0.7.1",
-<<<<<<< HEAD
+    "storj-lib": "^4.1.0",
     "stripe": "^4.11.0",
-    "storj-lib": "^4.0.1",
-=======
-    "storj-lib": "^4.1.0",
->>>>>>> 21d9d827
     "storj-service-error-types": "^1.0.0"
   },
   "devDependencies": {
