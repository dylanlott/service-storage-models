--- conflicted
+++ resolved
@@ -35,11 +35,7 @@
     "mongoose-int32": "^0.1.0",
     "mongoose-types": "^1.0.3",
     "ms": "^0.7.1",
-<<<<<<< HEAD
     "storj-lib": "^4.0.1",
-=======
-    "storj-lib": "^4.0.0",
->>>>>>> 38bf1cd6
     "storj-service-error-types": "^1.0.0"
   },
   "devDependencies": {
