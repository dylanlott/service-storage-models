--- conflicted
+++ resolved
@@ -89,12 +89,7 @@
         Referral.create(marketing, 'recipient@a.com', 'something')
           .catch((err) => {
             expect(err).to.be.an.instanceOf(Error);
-<<<<<<< HEAD
-            expect(err._message).to.equal('Referral validation failed');
-            done();
-=======
             expect(err.message).to.match(/^referral validation failed.*/i);
->>>>>>> bb159cfb
           });
         done();
       });
