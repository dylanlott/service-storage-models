'use strict';

/*jshint expr: true*/

const async = require('async');
const expect = require('chai').expect;
const mongoose = require('mongoose');
const crypto = require('crypto');

require('mongoose-types').loadTypes(mongoose);

const FrameSchema = require('../lib/models/frame');
const UserSchema = require('../lib/models/user');
const PointerSchema = require('../lib/models/pointer');

var Frame;
var User;
var Pointer;
var connection;

before(function(done) {
  connection = mongoose.createConnection(
    'mongodb://127.0.0.1:27017/__storj-bridge-test',
    function() {
      Frame = FrameSchema(connection);
      User = UserSchema(connection);
      Frame.remove({}, function() {
        User.remove({}, function() {
          Pointer = PointerSchema(connection);
          Pointer.remove({}, function() {
            done();
          });
        });
      });
    }
  );
});

after(function(done) {
  connection.close(done);
});

function sha256(i) {
  return crypto.createHash('sha256').update(i).digest('hex');
}

describe('Storage/models/Frame', function() {

  describe('@constructor', function() {
    it('should fail validation', function(done) {
      const frame = new Frame({
        user: 'nobody@'
      });
      frame.save((err) => {
        expect(err).to.be.instanceOf(Error);
<<<<<<< HEAD
        expect(err._message).to.equal('Frame validation failed');
=======
        expect(err.message).to.match(/^frame validation failed.*/i);
>>>>>>> bb159cfb
        done();
      });
    });
    it('should NOT fail validation', function(done) {
      const frame = new Frame({
        user: 'somebody@somewhere.com',
      });
      frame.save(done);
    });
  });

  describe('#create', function() {

    it('should create a frame with default props', function(done) {
      User.create('user@domain.tld', sha256('password'), function(err, user) {
        Frame.create(user, function(err, frame) {
          expect(err).to.not.be.an.instanceOf(Error);
          expect(frame.created).to.be.an.instanceOf(Date);
          expect(frame.user).to.be.a('string');
          expect(frame.locked).to.be.false;
          expect(frame.size).to.equal(0);
          expect(frame.shards).to.be.an('array');

          // cleanup
          User.findOneAndRemove({ _id: user._id }, function(err) {
            expect(err).to.not.be.an.instanceOf(Error);
            done();
          });
        });
      });
    });

  });

  describe('#lock', function() {

    it('should set frame.lock to true', function(done) {
      Frame.create({}, function(err, frame) {
        expect(err).to.not.be.an.instanceOf(Error);
        expect(frame.locked).to.be.false;
        frame.lock(function(err, frame) {
          expect(err).to.not.be.an.instanceOf(Error);
          expect(frame.locked).to.be.true;
          done();
        });
      });
    });

  });

  describe('#addShard', function() {
    it('will increment sizes with concurrency', function(done) {
      const replacementHash = crypto.randomBytes(20).toString('hex');
      let hashes = [];
      var frame = null;

      function createFrame(next) {
        Frame.create({}, (err, _frame) => {
          if (err) {
            return next(err);
          }
          frame = _frame;
          next();
        });
      }

      function addShards(finished) {
        async.times(10, (n, next) => {
          let hash = crypto.randomBytes(20).toString('hex');
          hashes.push(hash);
          var shard = {
            index: n,
            hash: hash,
            size: 8 * 1024 * 1024,
            tree: ['tree1', 'tree2'],
            challenges: ['challenge1', 'challenge2'],
            parity: n > 6 ? true : false
          };
          Pointer.create(shard, function(err, pointer) {
            if (err) {
              return next(err);
            }
            frame.addShard(pointer, next);
          });
        }, finished);
      }

      function replaceShard(next) {
        Frame.findOne({
          _id: frame._id
        }).populate('shards').exec((err, _frame) => {
          if (err) {
            return done(err);
          }
          frame = _frame;
          var shard = {
            index: 3,
            hash: replacementHash,
            size: 8 * 1024 * 1024,
            tree: ['tree1', 'tree2'],
            challenges: ['challenge1', 'challenge2'],
            parity: false
          };
          Pointer.create(shard, function(err, pointer) {
            if (err) {
              return next(err);
            }
            frame.addShard(pointer, next);
          });
        });
      }

      async.series([
        createFrame,
        addShards,
        replaceShard
      ], (err) => {
        if (err) {
          return done(err);
        }
        Frame.findOne(frame._id).populate('shards').exec((err, _frame) => {
          if (err) {
            return done(err);
          }
          expect(_frame.size).to.equal(7 * 8 * 1024 * 1024);
          expect(_frame.storageSize).to.equal(10 * 8 * 1024 * 1024);
          _frame.shards.sort((a, b) => a.index > b.index);
          for (var i = 0; i < _frame.shards.length; i++) {
            expect(_frame.shards[i].index).to.equal(i);
            expect(_frame.shards[i].hash).to.not.equal(hashes[3]);
            if (i === 3) {
              expect(_frame.shards[i].hash).to.equal(replacementHash);
            }
          }
          done();
        });
      });
    });
  });

  describe('#unlock', function() {

    it('should set frame.lock to false', function(done) {
      Frame.create({}, function(err, frame) {
        expect(err).to.not.be.an.instanceOf(Error);
        expect(frame.locked).to.be.false;
        frame.lock(function(err, frame) {
          expect(err).to.not.be.an.instanceOf(Error);
          expect(frame.locked).to.be.true;
          frame.unlock(function(err, frame) {
            expect(err).to.not.be.an.instanceOf(Error);
            expect(frame.locked).to.be.false;
            done();
          });
        });
      });
    });

  });

  describe('#toObject', function() {

    it('should contain specified properties', function(done) {
      Frame.create({}, function(err, frame) {
        expect(err).to.not.be.an.instanceOf(Error);
        const keys = Object.keys(frame.toObject());
        expect(keys).to.not.contain('__v', '_id');
        expect(keys).to.contain('id');
        done();
      });
    });

  });

});<|MERGE_RESOLUTION|>--- conflicted
+++ resolved
@@ -53,11 +53,7 @@
       });
       frame.save((err) => {
         expect(err).to.be.instanceOf(Error);
-<<<<<<< HEAD
-        expect(err._message).to.equal('Frame validation failed');
-=======
         expect(err.message).to.match(/^frame validation failed.*/i);
->>>>>>> bb159cfb
         done();
       });
     });
