--- conflicted
+++ resolved
@@ -41,11 +41,7 @@
       });
       debit.save((err) => {
         expect(err).to.be.instanceOf(Error);
-<<<<<<< HEAD
-        expect(err._message).to.equal('Debit validation failed');
-=======
-        expect(err.message).to.match(/^debit validation failed.*/i);
->>>>>>> bb159cfb
+        expect(err.message).to.match(/^debit validation failed.*/i);
         done();
       });
     });
@@ -113,11 +109,7 @@
 
       newDebit.save(function(err) {
         expect(err).to.be.instanceOf(Error);
-<<<<<<< HEAD
-        expect(err._message).to.equal('Debit validation failed');
-=======
-        expect(err.message).to.match(/^debit validation failed.*/i);
->>>>>>> bb159cfb
+        expect(err.message).to.match(/^debit validation failed.*/i);
         done();
       });
     });
@@ -174,11 +166,7 @@
 
       newDebit.save(function(err) {
         expect(err).to.be.an.instanceOf(Error);
-<<<<<<< HEAD
-        expect(err._message).to.equal('Debit validation failed');
-=======
-        expect(err.message).to.match(/^debit validation failed.*/i);
->>>>>>> bb159cfb
+        expect(err.message).to.match(/^debit validation failed.*/i);
         done();
       });
     });
@@ -193,11 +181,7 @@
 
       newDebit.save(function(err) {
         expect(err).to.be.an.instanceOf(Error);
-<<<<<<< HEAD
-        expect(err._message).to.equal('Debit validation failed');
-=======
-        expect(err.message).to.match(/^debit validation failed.*/i);
->>>>>>> bb159cfb
+        expect(err.message).to.match(/^debit validation failed.*/i);
         done();
       });
     });
