/**
 * @module storj-bridge/constants
 */

'use strict';

module.exports = {
  /** @constant {Number} DEFAULT_FILE_TTL - File renewal interval */
  DEFAULT_FILE_TTL: '90d',
  PAYMENT_PROCESSORS: {
    STRIPE: 'stripe',
    BRAINTREE: 'braintree',
    HEROKU: 'heroku',
    DEFAULT: 'none'
  },
  STRIPE_PLAN_ID: 'premium',
  PROMO_CODES: {
    NONE: 'none'
  },
  CREDIT_TYPES: {
    AUTO: 'automatic',
    MANUAL: 'manual'
  },
  DEBIT_TYPES: {
    AUDIT: 'audit',
    TRANSFER: 'transfer',
    OTHER: 'adjustment'
  },
<<<<<<< HEAD

  CREATION_SOURCES: {
    REFERRAL_LINK: 'referral_link'
    WEBSITE: 'website',
    CLI: 'cli'
  }

}
=======
  LOG_LEVEL_NONE: 0,
  LOG_LEVEL_ERROR: 1,
  LOG_LEVEL_WARN: 2,
  LOG_LEVEL_INFO: 3,
  LOG_LEVEL_DEBUG: 4
};
>>>>>>> 7027cb72
<|MERGE_RESOLUTION|>--- conflicted
+++ resolved
@@ -26,20 +26,14 @@
     TRANSFER: 'transfer',
     OTHER: 'adjustment'
   },
-<<<<<<< HEAD
-
   CREATION_SOURCES: {
     REFERRAL_LINK: 'referral_link'
     WEBSITE: 'website',
     CLI: 'cli'
-  }
-
-}
-=======
+  },
   LOG_LEVEL_NONE: 0,
   LOG_LEVEL_ERROR: 1,
   LOG_LEVEL_WARN: 2,
   LOG_LEVEL_INFO: 3,
   LOG_LEVEL_DEBUG: 4
-};
->>>>>>> 7027cb72
+};