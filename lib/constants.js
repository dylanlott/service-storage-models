/**
 * @module storj-service-storage-models/constants
 */

'use strict';

const { setPromoExpiration } = require('./utils');

module.exports = {
  /** @constant {Number} DEFAULT_FILE_TTL - File renewal interval */
  DEFAULT_FILE_TTL: '90d',
  PAYMENT_PROCESSORS: {
    STRIPE: 'stripe',
    BRAINTREE: 'braintree',
    HEROKU: 'heroku',
    DEFAULT: 'none'
  },
  STRIPE_MIN_CENTS: 1.0,
  STRIPE_PLAN_ID: 'premium',
  PROMO_CODE: {
    NEW_SIGNUP: 'new-signup',
    REFERRAL_RECIPIENT: 'referral-recipient',
    REFERRAL_SENDER: 'referral-sender'
  },
  PROMO_EXPIRES: {
    'DEFAULT': setPromoExpiration(1, 'year'),
    'NEW_SIGNUP': setPromoExpiration(3, 'months'),
    'REFERRAL_RECIPIENT': setPromoExpiration(3, 'months'),
    'REFERRAL_SENDER': setPromoExpiration(3, 'months')
  },
  PROMO_AMOUNT: {
<<<<<<< HEAD
    'NEW_SIGNUP': 10,
    'REFERRAL_RECIPIENT': 10,
    'REFERRAL_SENDER': 10,
=======
    'NEW_SIGNUP': 4.88,
    'REFERRAL_RECIPIENT': 9.75,
    'REFERRAL_SENDER': 9.75,
>>>>>>> fdd6f46c
    'MIN_BILLED_REQUIREMENT_DEFAULT': 10
  },
  REFERRAL_TYPES: {
    LINK: 'link',
    EMAIL: 'email'
  },
  CREDIT_TYPES: {
    AUTO: 'automatic',
    MANUAL: 'manual'
  },
  DEBIT_TYPES: {
    STORAGE: 'storage',
    BANDWIDTH: 'bandwidth',
    OTHER: 'adjustment'
  },
  LOG_LEVEL_NONE: 0,
  LOG_LEVEL_ERROR: 1,
  LOG_LEVEL_WARN: 2,
  LOG_LEVEL_INFO: 3,
  LOG_LEVEL_DEBUG: 4
};<|MERGE_RESOLUTION|>--- conflicted
+++ resolved
@@ -29,15 +29,9 @@
     'REFERRAL_SENDER': setPromoExpiration(3, 'months')
   },
   PROMO_AMOUNT: {
-<<<<<<< HEAD
-    'NEW_SIGNUP': 10,
-    'REFERRAL_RECIPIENT': 10,
-    'REFERRAL_SENDER': 10,
-=======
     'NEW_SIGNUP': 4.88,
     'REFERRAL_RECIPIENT': 9.75,
     'REFERRAL_SENDER': 9.75,
->>>>>>> fdd6f46c
     'MIN_BILLED_REQUIREMENT_DEFAULT': 10
   },
   REFERRAL_TYPES: {
