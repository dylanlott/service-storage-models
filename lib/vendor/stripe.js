const stripe = require('stripe');

<<<<<<< HEAD
if(process.env.NODE_ENV !== 'production'){
  // NB: Stripe key for development and testing.
  console.log('STRIPE KEY API: ', process.env.STRIPE_TEST_KEY);
  return module.exports = stripe(process.env.STRIPE_TEST_KEY);
}

return module.exports = stripe(process.env.STRIPE_KEY);
=======
module.exports = process.env.NODE_ENV === 'production' ?
  stripe(process.env.STRIPE_KEY) : stripe(process.env.STRIPE_TEST_KEY);
>>>>>>> 6d9ef0d6
<|MERGE_RESOLUTION|>--- conflicted
+++ resolved
@@ -1,14 +1,4 @@
 const stripe = require('stripe');
 
-<<<<<<< HEAD
-if(process.env.NODE_ENV !== 'production'){
-  // NB: Stripe key for development and testing.
-  console.log('STRIPE KEY API: ', process.env.STRIPE_TEST_KEY);
-  return module.exports = stripe(process.env.STRIPE_TEST_KEY);
-}
-
-return module.exports = stripe(process.env.STRIPE_KEY);
-=======
 module.exports = process.env.NODE_ENV === 'production' ?
-  stripe(process.env.STRIPE_KEY) : stripe(process.env.STRIPE_TEST_KEY);
->>>>>>> 6d9ef0d6
+  stripe(process.env.STRIPE_KEY) : stripe(process.env.STRIPE_TEST_KEY);