--- conflicted
+++ resolved
@@ -2,7 +2,6 @@
 
 const mongoose = require('mongoose');
 const SchemaOptions = require('../options');
-const _ = require('lodash');
 
 /**
  * Represents a pool of contacts who can mirror a shard
@@ -43,29 +42,13 @@
 Mirror.statics.create = function(contract, contact, callback) {
   var self = this;
 
-<<<<<<< HEAD
-  if (_.isEmpty(contract)) {
-    return callback(new Error('Cannot save mirror: invalid contract'));
-  }
-
-  if (_.isEmpty(contact)) {
-    return callback(new Error('Cannot save mirror: invalid contact'));
-  }
-
-=======
->>>>>>> 3e08c5a8
   var mirror = new self({
     shardHash: contract.data_hash,
     contact: contact.nodeID,
     contract: contract
   });
 
-  mirror.save(function(err, mirror) {
-    if (err) {
-      return callback(new Error('Cannot save mirror', err));
-    }
-    return callback(null, mirror);
-  });
+  mirror.save(callback);
 };
 
 module.exports = function(connection) {
