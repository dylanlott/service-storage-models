'use strict';

const mongoose = require('mongoose');
const SchemaOptions = require('../options');
const constants = require('../constants');
const CREDIT_TYPES = constants.CREDIT_TYPES;
const PAYMENT_PROCESSORS = constants.PAYMENT_PROCESSORS;
const PROMO_CODES = constants.PROMO_CODES;

<<<<<<< HEAD
require('mongoose-currency').loadType(mongoose)
=======
require('mongoose-currency').loadType(mongoose);
>>>>>>> 3e08c5a8

const Currency = mongoose.Types.Currency;

const Credit = new mongoose.Schema({
  paid_amount: {
    type: Currency,
    required: true,
    min: [0, 'Cannot have negative paid_amount'],
    default: 0,
  },
  invoiced_amount: {
    type: Currency,
    required: true,
    min: [0, 'Cannot have negative invoiced_amount'],
    default: 0
  },
  user: {
    type: mongoose.SchemaTypes.Email,
    required: true,
    ref: 'User'
  },
  promo_code: {
    type: String,
    default: PROMO_CODES.NONE
  },
  promo_amount: {
    type: Currency,
    min: [0, 'Cannot have negative promo_amount'],
    default: 0
  },
  paid: {
    type: Boolean,
    default: false
  },
  created: {
    type: Date,
    default: Date.now
  },
  payment_processor: {
    type: String,
<<<<<<< HEAD
    enum: Object.keys(PAYMENT_PROCESSORS).map((key) => (PAYMENT_PROCESSORS[key])),
=======
    enum: Object.keys(PAYMENT_PROCESSORS).map((key) => {
      return PAYMENT_PROCESSORS[key];
    }),
>>>>>>> 3e08c5a8
    default: PAYMENT_PROCESSORS.DEFAULT,
  },
  type: {
    type: String,
    enum: Object.keys(CREDIT_TYPES).map((key) => (CREDIT_TYPES[key])),
    required: true
  },
  data: {
    type: mongoose.Schema.Types.Mixed,
    default: null
  }
});

Credit.pre('validate', function(next) {
  try {
    if (this.paid_amount > this.invoiced_amount) {
<<<<<<< HEAD
      var errorMsg = 'Cannot save credit: paid_amount cannot be greater than invoiced_amount';
=======
      let errorMsg = `Cannot save credit: paid_amount cannot be greater than invoiced_amount`; // jshint ignore:line
>>>>>>> 3e08c5a8
      return next(new Error(errorMsg));
    }

    if (this.paid) {
      if (this.paid_amount === 0) {
<<<<<<< HEAD
        var errorMsg = 'Cannot save credit: paid_amount cannot be 0 if paid is true'
=======
        let errorMsg = `Cannot save credit: paid_amount cannot be 0 if paid is true`; // jshint ignore:line
>>>>>>> 3e08c5a8
        return next(new Error(errorMsg));
      }

      if (this.paid_amount !== this.invoiced_amount) {
<<<<<<< HEAD
        var errorMsg = 'Cannot save credit: paid cannot be true if paid_amount does not equal invoiced_amount';
=======
        let errorMsg = `Cannot save credit: paid cannot be true if paid_amount does not equal invoiced_amount`; // jshint ignore:line
>>>>>>> 3e08c5a8
        return next(new Error(errorMsg));
      }
    }

  } catch(err) {
    var error = new Error('Cannot save credit: ', err);
    return next(error);
  }
  return next();
});

Credit.pre('save', function(next) {
  try {
    if (this.promo_amount > 0) {
<<<<<<< HEAD
      console.assert(typeof this.promo_code !== 'none')
      console.assert(this.paid_amount === 0)
=======
      console.assert(this.promo_code !== 'none');
      console.assert(this.paid_amount === 0);
>>>>>>> 3e08c5a8
      console.assert(this.invoiced_amount === 0);
    }
  } catch(err) {
    return next(new Error('Cannot save credit: ', err));
  }

  if (this.invoiced_amount > 0 && this.invoiced_amount === this.paid_amount) {
    this.paid = true;
  }

  if (this.invoiced_amount > 0 && this.invoiced_amount === this.paid_amount) {
    this.paid = true;
  }

  return next();
});

Credit.plugin(SchemaOptions, {
  read: 'secondaryPreferred'
});

module.exports = function(connection) {
  return connection.model('Credit', Credit);
};<|MERGE_RESOLUTION|>--- conflicted
+++ resolved
@@ -7,11 +7,7 @@
 const PAYMENT_PROCESSORS = constants.PAYMENT_PROCESSORS;
 const PROMO_CODES = constants.PROMO_CODES;
 
-<<<<<<< HEAD
-require('mongoose-currency').loadType(mongoose)
-=======
 require('mongoose-currency').loadType(mongoose);
->>>>>>> 3e08c5a8
 
 const Currency = mongoose.Types.Currency;
 
@@ -52,13 +48,9 @@
   },
   payment_processor: {
     type: String,
-<<<<<<< HEAD
-    enum: Object.keys(PAYMENT_PROCESSORS).map((key) => (PAYMENT_PROCESSORS[key])),
-=======
     enum: Object.keys(PAYMENT_PROCESSORS).map((key) => {
       return PAYMENT_PROCESSORS[key];
     }),
->>>>>>> 3e08c5a8
     default: PAYMENT_PROCESSORS.DEFAULT,
   },
   type: {
@@ -75,30 +67,18 @@
 Credit.pre('validate', function(next) {
   try {
     if (this.paid_amount > this.invoiced_amount) {
-<<<<<<< HEAD
-      var errorMsg = 'Cannot save credit: paid_amount cannot be greater than invoiced_amount';
-=======
       let errorMsg = `Cannot save credit: paid_amount cannot be greater than invoiced_amount`; // jshint ignore:line
->>>>>>> 3e08c5a8
       return next(new Error(errorMsg));
     }
 
     if (this.paid) {
       if (this.paid_amount === 0) {
-<<<<<<< HEAD
-        var errorMsg = 'Cannot save credit: paid_amount cannot be 0 if paid is true'
-=======
         let errorMsg = `Cannot save credit: paid_amount cannot be 0 if paid is true`; // jshint ignore:line
->>>>>>> 3e08c5a8
         return next(new Error(errorMsg));
       }
 
       if (this.paid_amount !== this.invoiced_amount) {
-<<<<<<< HEAD
-        var errorMsg = 'Cannot save credit: paid cannot be true if paid_amount does not equal invoiced_amount';
-=======
         let errorMsg = `Cannot save credit: paid cannot be true if paid_amount does not equal invoiced_amount`; // jshint ignore:line
->>>>>>> 3e08c5a8
         return next(new Error(errorMsg));
       }
     }
@@ -113,21 +93,12 @@
 Credit.pre('save', function(next) {
   try {
     if (this.promo_amount > 0) {
-<<<<<<< HEAD
-      console.assert(typeof this.promo_code !== 'none')
-      console.assert(this.paid_amount === 0)
-=======
       console.assert(this.promo_code !== 'none');
       console.assert(this.paid_amount === 0);
->>>>>>> 3e08c5a8
       console.assert(this.invoiced_amount === 0);
     }
   } catch(err) {
     return next(new Error('Cannot save credit: ', err));
-  }
-
-  if (this.invoiced_amount > 0 && this.invoiced_amount === this.paid_amount) {
-    this.paid = true;
   }
 
   if (this.invoiced_amount > 0 && this.invoiced_amount === this.paid_amount) {
