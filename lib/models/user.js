--- conflicted
+++ resolved
@@ -6,13 +6,7 @@
 const crypto = require('crypto');
 const mongoose = require('mongoose');
 const SchemaOptions = require('../options');
-<<<<<<< HEAD
 const Marketing = require('./marketing');
-const PaymentProcessorSchema = require('./payment-processor').schema;
-=======
-const PaymentProcessor = require('./payment-processor').Schema;
-const paymentProcessorAdapters = require('./payment-processor-adapters');
->>>>>>> 3e08c5a8
 
 /**
  * Represents a user
@@ -51,9 +45,6 @@
     type: Boolean,
     default: false
   },
-  paymentProcessors: [
-    PaymentProcessorSchema
-  ],
   isFreeTier: {
     type: Boolean,
     default: true
@@ -109,10 +100,7 @@
       type: Number,
       default: 0
     }
-  },
-  paymentProcessors: [
-    PaymentProcessor
-  ]
+  }
 });
 
 User.plugin(SchemaOptions);
@@ -132,11 +120,6 @@
     delete ret.resetter;
     delete ret.pendingHashPass;
     delete ret.paymentProcessors;
-<<<<<<< HEAD
-    delete ret.defaultPaymentProcessor;
-    delete ret.bytesUploaded;
-=======
->>>>>>> 3e08c5a8
     delete ret.bytesDownloaded;
     delete ret.bytesUploaded;
   }
@@ -146,28 +129,19 @@
   return this._id;
 });
 
-<<<<<<< HEAD
-User.virtual('defaultPaymentProcessor').get(function() {
-  const defaultPaymentProcessor = this.paymentProcessors
-      .find((processor) => (!!processor.default));
-=======
 // TODO: test to make sure this doesn't need a .populate to fill first
 User.virtual('defaultPaymentProcessor').get(function() {
   const defaultPaymentProcessor = this.paymentProcessors
     .find((processor) => (!!processor.default));
->>>>>>> 3e08c5a8
 
   return defaultPaymentProcessor || null;
 });
 
-<<<<<<< HEAD
-=======
 // TODO: same as above. check for .populate
 User.methods.getPaymentProcessor = function(processorName) {
   return this.paymentProcessors.find((p) => p.name === processorName);
 };
 
->>>>>>> 3e08c5a8
 /**
  * Activates a user
  * @param {Function} callback
@@ -267,20 +241,11 @@
   this.save(callback);
 };
 
-<<<<<<< HEAD
-User.methods.addPaymentProcessor = function(name, data) {
-  const adapter = paymentProcessorAdapters[name];
-
-  const existingProcessor = this.paymentProcessors.filter(
-      (processor) => (processor.name === name)
-  )[0];
-=======
 // TODO: mongoose .populate method. check for that.
 User.methods.addPaymentProcessor = function(name, data) {
   const adapter = paymentProcessorAdapters[name](this);
 
   const existingProcessor = this.paymentProcessors.find(p => (p.name === name));
->>>>>>> 3e08c5a8
 
   if (!!existingProcessor) {
     return existingProcessor.update(data);
@@ -318,12 +283,8 @@
   // Check to make sure the password is already SHA-256 (or at least is the
   // correct number of bits).
   if (Buffer(passwd, 'hex').length * 8 !== 256) {
-<<<<<<< HEAD
-    return callback(new errors.BadRequestError('Password must be hex encoded SHA-256 hash')
-=======
     return callback(new errors.BadRequestError(
       'Password must be hex encoded SHA-256 hash')
->>>>>>> 3e08c5a8
     );
   }
 
@@ -352,7 +313,9 @@
     user.save(function(err) {
       if (err) {
         if (err.code === 11000) {
-          return callback(new errors.BadRequestError('Email is already registered'));
+          return callback(
+            new errors.BadRequestError('Email is already registered')
+          );
         }
 
         return callback(new errors.InternalError(err.message));
