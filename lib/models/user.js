'use strict';

<<<<<<< HEAD
=======
const ms = require('ms');
const errors = require('storj-service-error-types');
>>>>>>> ebd51573
const activator = require('hat').rack(256);
const crypto = require('crypto');
const mongoose = require('mongoose');
const SchemaOptions = require('../options');
const constants = require('../constants');
const PAYMENT_PROCESSORS = constants.PAYMENT_PROCESSORS;
const DEBIT_TYPES = constants.DEBIT_TYPES;
const CENTS_PER_GB_HOUR = constants.CENTS_PER_GB_HOUR;
const CENTS_PER_GB_TRANSFER = constants.CENTS_PER_GB_TRANSFER;
const paymentProcessorAdapters = require('../graphql/payment-processor-adapters/payment-processor-adapters');
const errors = require('storj-service-error-types');
const usage = require('./queries/usage');

let UserModel;

// NB: due to mongoose weirdness, `PaymentProcessor`s virtuals must be defined before
// it is assigned as a child schema
const PaymentProcessor = new mongoose.Schema({
  name: {
    type: String,
    enum: Object.keys(PAYMENT_PROCESSORS).map((key) => (PAYMENT_PROCESSORS[key])),
    unique: true
  },
  rawData: [{
    type: mongoose.Schema.Types.Mixed
  }],
  // TODO: add `pre` such that only one payment processor can be default
  default: {
    type: Boolean
  },
  created: {
    type: Date,
    default: Date.now
  }
});

PaymentProcessor
  .set('toObject', {
    virtuals: true,
    transform: (doc, ret) => {
      delete ret.__v;
      delete ret._id;
      delete ret.rawData;
    }
  });

PaymentProcessor.virtual('adapter').get(function() {
  return paymentProcessorAdapters[this.name](this);
});

PaymentProcessor.virtual('data')
  .get(function() {
    return this.adapter.parseData(this.rawData);
  })
  .set(function(data) {
    return this.adapter.serializeData(data);
  });

PaymentProcessor.virtual('defaultPaymentMethod').get(function() {
  return this.adapter.defaultPaymentMethod();
});

PaymentProcessor.virtual('billingDate').get(function() {
  return this.adapter.billingDate();
});

PaymentProcessor.virtual('paymentMethods').get(function() {
  return this.adapter.paymentMethods();
});

PaymentProcessor.methods.refresh = function() {
  console.log('USER REFRESHED.');
  return UserModel
    .findOne({ _id: this.__parent._id })
    .then((user) => {
      console.log('USER MODEL REFRESH: ', user.defaultPaymentProcessor.data.customer.sources.data);
      this.__parent.paymentProcessors.splice(
        0,
        this.__parent.paymentProcessors.length,
        user.paymentProcessors
      )
      console.log('__PARENT', this.__parent.paymentProcessors);
      return this.__parent.paymentProcessors;
    })
};

PaymentProcessor.methods.update = function(paymentProcessor) {
  return this.adapter.validate(paymentProcessor)
    .then((isValid) => {
      // console.log('this is: ', this);
      if (!isValid) {
        return Promise.reject(this);
      }

        return UserModel
          .update({
            _id: this.__parent._id,
            paymentProcessors: {
              $elemMatch: {
                _id: this._id
              }
            }
          }, { $set: {
              'paymentProcessors.$.rawData': paymentProcessor.rawData
            }
          })
          .then(() => {
            return paymentProcessor
          });
    })
    .catch((err) => {
      console.error(err);
      throw err;
    });
};

PaymentProcessor.methods.delete = function() {
  return this.adapter.delete(this)
    .then(() => {
      return this.remove();
    })
    .then(() => {
      return this.__parent.save();
    });
};

PaymentProcessor.methods.addPaymentMethod = function(data) {
  return this.adapter.addPaymentMethod(data)
  .then(() => this)
}

/**
 * Represents a user
 * @constructor
 */
var User = new mongoose.Schema({
  _id: { // email
    type: mongoose.SchemaTypes.Email,
    required: true
  },
  hashpass: {
    type: String,
    required: true
  },
  pendingHashPass: {
    type: String,
    default: null
  },
  created: {
    type: Date,
    default: Date.now
  },
  activator: {
    type: mongoose.Schema.Types.Mixed,
    default: activator
  },
  deactivator: {
    type: mongoose.Schema.Types.Mixed,
    default: null
  },
  resetter: {
    type: mongoose.Schema.Types.Mixed,
    default: null
  },
  activated: {
    type: Boolean,
    default: false
  },
<<<<<<< HEAD
  paymentProcessors: [
    PaymentProcessor
  ]
});

User.plugin(SchemaOptions);

User.index({
  resetter: 1
});
=======
  isFreeTier: {
    type: Boolean,
    default: true
  },
  bytesUploaded: {
    lastHourStarted: {
      type: Date,
      required: false
    },
    lastHourBytes: {
      type: Number,
      default: 0
    },
    lastDayStarted: {
      type: Date,
      required: false
    },
    lastDayBytes: {
      type: Number,
      default: 0
    },
    lastMonthStarted: {
      type: Date,
      required: false
    },
    lastMonthBytes: {
      type: Number,
      default: 0
    }
  },
  bytesDownloaded: {
    lastHourStarted: {
      type: Date,
      required: false
    },
    lastHourBytes: {
      type: Number,
      default: 0
    },
    lastDayStarted: {
      type: Date,
      required: false
    },
    lastDayBytes: {
      type: Number,
      default: 0
    },
    lastMonthStarted: {
      type: Date,
      required: false
    },
    lastMonthBytes: {
      type: Number,
      default: 0
    }
  }
});

User.plugin(SchemaOptions);
User.index({ resetter: 1 });
>>>>>>> ebd51573

User.set('toObject', {
  virtuals: true,
  transform: function(doc, ret) {
    delete ret.__v;
    delete ret._id;
    delete ret.hashpass;
    delete ret.activator;
    delete ret.deactivator;
    delete ret.resetter;
    delete ret.pendingHashPass;
<<<<<<< HEAD
    // delete ret.paymentProcessors;
    // delete ret.defaultPaymentProcessor;
=======
    delete ret.bytesUploaded;
    delete ret.bytesDownloaded;
>>>>>>> ebd51573
  }
});

User.virtual('email').get(function() {
  return this._id;
});

User.virtual('defaultPaymentProcessor').get(function() {
  const defaultPaymentProcessor = this.paymentProcessors
    .find((processor) => (!!processor.default));

  return defaultPaymentProcessor || null;
});

/**
 *
 */
User.methods.getPaymentProcessor = function(processorName) {
  return this.paymentProcessors.find((p) => p.name === processorName);
}

/**
 * Activates a user
 * @param {Function} callback
 */
User.methods.activate = function(callback) {
  this.activated = true;
  this.activator = null;
  this.save(callback);
};

/**
 * Increments the bytes transferred
 * @param {Number} bytes
 * @param {String} prop
 * @private
 */
User.methods._recordBytes = function(bytes, prop) {
  let now = Date.now();
  let {lastHourStarted, lastDayStarted, lastMonthStarted} = this[prop];

  if (!lastHourStarted || now - lastHourStarted >= ms('1h')) {
    this[prop].lastHourStarted = Date.now();
    this[prop].lastHourBytes = 0;
  }

  if (!lastDayStarted || now - lastDayStarted >= ms('24h')) {
    this[prop].lastDayStarted = Date.now();
    this[prop].lastDayBytes = 0;
  }

  if (!lastMonthStarted || now - lastMonthStarted >= ms('30d')) {
    this[prop].lastMonthStarted = Date.now();
    this[prop].lastMonthBytes = 0;
  }

  this[prop].lastHourBytes += bytes;
  this[prop].lastDayBytes += bytes;
  this[prop].lastMonthBytes += bytes;

  return this;
};

/**
 * Record upload transfer
 * @param {Number} bytes
 */
User.methods.recordUploadBytes = function(bytes) {
  return this._recordBytes(bytes, 'bytesUploaded');
};

/**
 * Record upload transfer
 * @param {Number} bytes
 */
User.methods.recordDownloadBytes = function(bytes) {
  return this._recordBytes(bytes, 'bytesDownloaded');
};

/**
 * Check if the user is rate limited for the upload
 * @returns {Boolean}
 */
User.methods._isRateLimited = function(hourlyB, dailyB, monthlyB, prop) {
  return this.isFreeTier
    ? (this[prop].lastHourBytes >= hourlyB) ||
      (this[prop].lastDayBytes >= dailyB) ||
      (this[prop].lastMonthBytes >= monthlyB)
    : false;
};

/**
 * Check if the user is rate limited for the upload
 * @returns {Boolean}
 */
User.methods.isUploadRateLimited = function(hourlyB, dailyB, monthlyB) {
  this.recordUploadBytes(0); // NB: Trigger reset if needed
  return this._isRateLimited(hourlyB, dailyB, monthlyB, 'bytesUploaded');
};

/**
 * Check if the user is rate limited for the upload
 * @returns {Boolean}
 */
User.methods.isDownloadRateLimited = function(hourlyB, dailyB, monthlyB) {
  this.recordDownloadBytes(0); // NB: Trigger reset if needed
  return this._isRateLimited(hourlyB, dailyB, monthlyB, 'bytesDownloaded');
};

/**
 * Deactivates a user
 * @param {Function} callback
 */
User.methods.deactivate = function(callback) {
  this.activated = false;
  this.activator = activator();
  this.save(callback);
};

User.methods.addPaymentProcessor = function(name, data) {
  const adapter = paymentProcessorAdapters[name](this);

  const existingProcessor = this.paymentProcessors.find(p => (p.name === name));

  if (!!existingProcessor) {
    return existingProcessor.update(data);
  }

  return adapter.register(data, this.email).then((processorData) => {
    this.paymentProcessors.push({
      name: name,
      // TODO: don't assume default here when we support
      // multiple payment methods/processors!
      default: true,
      // NB: can't use `data` virtual setter here because in the virtua,
      // `this.name` will be undefined
      rawData: adapter.serializeData(processorData)
    });

    // TODO: this won't work when the new processor isn't automatically the
    // default, i.e.: once we support multiple payment processors
    return this.save().then(() => this.defaultPaymentProcessor);
  });
};

/**
 * Creates a User
 * @param {String} email
 * @param {String} password (hashed on client)
 * @param {Function} callback
 */
User.statics.create = function(email, passwd, callback) {
  let User = this;
  let user = new User({
    _id: email,
    hashpass: crypto.createHash('sha256').update(passwd).digest('hex')
  });

  // Check to make sure the password is already SHA-256 (or at least is the
  // correct number of bits).
  if (Buffer(passwd, 'hex').length * 8 !== 256) {
    return callback(new Error('Password must be hex encoded SHA-256 hash'));
  }

  User.findOne({
    _id: email
  }, function(err, result) {
    if (err) {
      return callback(err);
    }

    if (result) {
      return callback(new Error('Email is already registered'));
    }

    user.save(function(err) {
      if (err) {
        if (err.code === 11000) {
          return callback(new Error('Email is already registered'));
        }

        return callback(err);
      }

      callback(null, user);
    });
  });
};

/**
 * Lookup a User
 * @param {String} email
 * @param {String} password (hashed on client)
 * @param {Function} callback
 */
User.statics.lookup = function(email, passwd, callback) {
  let User = this;

  User.findOne({
    _id: email,
    hashpass: crypto.createHash('sha256').update(passwd).digest('hex')
  }, function(err, user) {
    if (err) {
      return callback(err);
    }

    if (!user) {
      return callback(new errors.NotAuthorizedError('Invalid email or password'));
    }

    callback(null, user);
  });
};

module.exports = function(connection) {
  return (UserModel = connection.model('User', User));
};<|MERGE_RESOLUTION|>--- conflicted
+++ resolved
@@ -1,10 +1,7 @@
 'use strict';
 
-<<<<<<< HEAD
-=======
 const ms = require('ms');
 const errors = require('storj-service-error-types');
->>>>>>> ebd51573
 const activator = require('hat').rack(256);
 const crypto = require('crypto');
 const mongoose = require('mongoose');
@@ -173,7 +170,62 @@
     type: Boolean,
     default: false
   },
-<<<<<<< HEAD
+  isFreeTier: {
+    type: Boolean,
+    default: true
+  },
+  bytesUploaded: {
+    lastHourStarted: {
+      type: Date,
+      required: false
+    },
+    lastHourBytes: {
+      type: Number,
+      default: 0
+    },
+    lastDayStarted: {
+      type: Date,
+      required: false
+    },
+    lastDayBytes: {
+      type: Number,
+      default: 0
+    },
+    lastMonthStarted: {
+      type: Date,
+      required: false
+    },
+    lastMonthBytes: {
+      type: Number,
+      default: 0
+    }
+  },
+  bytesDownloaded: {
+    lastHourStarted: {
+      type: Date,
+      required: false
+    },
+    lastHourBytes: {
+      type: Number,
+      default: 0
+    },
+    lastDayStarted: {
+      type: Date,
+      required: false
+    },
+    lastDayBytes: {
+      type: Number,
+      default: 0
+    },
+    lastMonthStarted: {
+      type: Date,
+      required: false
+    },
+    lastMonthBytes: {
+      type: Number,
+      default: 0
+    }
+  },
   paymentProcessors: [
     PaymentProcessor
   ]
@@ -184,68 +236,6 @@
 User.index({
   resetter: 1
 });
-=======
-  isFreeTier: {
-    type: Boolean,
-    default: true
-  },
-  bytesUploaded: {
-    lastHourStarted: {
-      type: Date,
-      required: false
-    },
-    lastHourBytes: {
-      type: Number,
-      default: 0
-    },
-    lastDayStarted: {
-      type: Date,
-      required: false
-    },
-    lastDayBytes: {
-      type: Number,
-      default: 0
-    },
-    lastMonthStarted: {
-      type: Date,
-      required: false
-    },
-    lastMonthBytes: {
-      type: Number,
-      default: 0
-    }
-  },
-  bytesDownloaded: {
-    lastHourStarted: {
-      type: Date,
-      required: false
-    },
-    lastHourBytes: {
-      type: Number,
-      default: 0
-    },
-    lastDayStarted: {
-      type: Date,
-      required: false
-    },
-    lastDayBytes: {
-      type: Number,
-      default: 0
-    },
-    lastMonthStarted: {
-      type: Date,
-      required: false
-    },
-    lastMonthBytes: {
-      type: Number,
-      default: 0
-    }
-  }
-});
-
-User.plugin(SchemaOptions);
-User.index({ resetter: 1 });
->>>>>>> ebd51573
 
 User.set('toObject', {
   virtuals: true,
@@ -257,13 +247,7 @@
     delete ret.deactivator;
     delete ret.resetter;
     delete ret.pendingHashPass;
-<<<<<<< HEAD
-    // delete ret.paymentProcessors;
-    // delete ret.defaultPaymentProcessor;
-=======
-    delete ret.bytesUploaded;
     delete ret.bytesDownloaded;
->>>>>>> ebd51573
   }
 });
 
