--- conflicted
+++ resolved
@@ -1,10 +1,7 @@
 'use strict';
 
-<<<<<<< HEAD
-=======
 const ms = require('ms');
 const errors = require('storj-service-error-types');
->>>>>>> ebd51573
 const activator = require('hat').rack(256);
 const crypto = require('crypto');
 const mongoose = require('mongoose');
@@ -138,11 +135,9 @@
     type: Boolean,
     default: false
   },
-<<<<<<< HEAD
   paymentProcessors: [
     PaymentProcessor
-  ]
-=======
+  ],
   isFreeTier: {
     type: Boolean,
     default: true
@@ -199,7 +194,6 @@
       default: 0
     }
   }
->>>>>>> ebd51573
 });
 
 User.plugin(SchemaOptions);
@@ -215,13 +209,10 @@
     delete ret.deactivator;
     delete ret.resetter;
     delete ret.pendingHashPass;
-<<<<<<< HEAD
-    // delete ret.paymentProcessors;
-    // delete ret.defaultPaymentProcessor;
-=======
+    delete ret.paymentProcessors;
+    delete ret.defaultPaymentProcessor;
     delete ret.bytesUploaded;
     delete ret.bytesDownloaded;
->>>>>>> ebd51573
   }
 });
 
