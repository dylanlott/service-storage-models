'use strict';

const ms = require('ms');
const errors = require('storj-service-error-types');
const activator = require('hat').rack(256);
const crypto = require('crypto');
const mongoose = require('mongoose');
const SchemaOptions = require('../options');

/**
 * Represents a user
 * @constructor
 */
var UserSchema = new mongoose.Schema({
  _id: {
    type: String,
    required: true
  },
  hashpass: {
    type: String,
    required: true
  },
  pendingHashPass: {
    type: String,
    default: null
  },
  created: {
    type: Date,
    default: Date.now
  },
  activator: {
    type: mongoose.Schema.Types.Mixed,
    default: activator
  },
  deactivator: {
    type: mongoose.Schema.Types.Mixed,
    default: null
  },
  resetter: {
    type: mongoose.Schema.Types.Mixed,
    default: null
  },
  activated: {
    type: Boolean,
    default: false
  },
  isFreeTier: {
    type: Boolean,
    default: true
  },
  bytesUploaded: {
    lastHourStarted: {
      type: Date,
      required: false
    },
    lastHourBytes: {
      type: Number,
      default: 0
    },
    lastDayStarted: {
      type: Date,
      required: false
    },
    lastDayBytes: {
      type: Number,
      default: 0
    },
    lastMonthStarted: {
      type: Date,
      required: false
    },
    lastMonthBytes: {
      type: Number,
      default: 0
    }
  },
  bytesDownloaded: {
    lastHourStarted: {
      type: Date,
      required: false
    },
    lastHourBytes: {
      type: Number,
      default: 0
    },
    lastDayStarted: {
      type: Date,
      required: false
    },
    lastDayBytes: {
      type: Number,
      default: 0
    },
    lastMonthStarted: {
      type: Date,
      required: false
    },
    lastMonthBytes: {
      type: Number,
      default: 0
    }
  }
});

UserSchema.plugin(SchemaOptions);

UserSchema.index({
  resetter: 1
});

UserSchema.set('toObject', {
  virtuals: true,
  transform: function(doc, ret) {
    delete ret.__v;
    delete ret._id;
    delete ret.hashpass;
    delete ret.activator;
    delete ret.deactivator;
    delete ret.resetter;
    delete ret.pendingHashPass;
    delete ret.bytesDownloaded;
    delete ret.bytesUploaded;
  }
});

UserSchema.virtual('email').get(function() {
  return this._id;
});

// TODO: same as above. check for .populate
UserSchema.methods.getPaymentProcessor = function(processorName) {
  return this.paymentProcessors.find((p) => p.name === processorName);
};

/**
 * Activates a user
 * @param {Function} callback
 */
UserSchema.methods.activate = function(callback) {
  this.activated = true;
  this.activator = null;
  this.save(callback);
};

/**
 * Increments the bytes transferred
 * @param {Number} bytes
 * @param {String} prop
 * @private
 */
/* jshint maxstatements:15, maxcomplexity:7 */
UserSchema.methods._recordBytes = function(bytes, prop) {
  let now = Date.now();
  let {lastHourStarted, lastDayStarted, lastMonthStarted} = this[prop];

  if (!lastHourStarted || now - lastHourStarted >= ms('1h')) {
    this[prop].lastHourStarted = Date.now();
    this[prop].lastHourBytes = 0;
  }

  if (!lastDayStarted || now - lastDayStarted >= ms('24h')) {
    this[prop].lastDayStarted = Date.now();
    this[prop].lastDayBytes = 0;
  }

  if (!lastMonthStarted || now - lastMonthStarted >= ms('30d')) {
    this[prop].lastMonthStarted = Date.now();
    this[prop].lastMonthBytes = 0;
  }

  this[prop].lastHourBytes += bytes;
  this[prop].lastDayBytes += bytes;
  this[prop].lastMonthBytes += bytes;

  return this;
};

/**
 * Record upload transfer
 * @param {Number} bytes
 */
UserSchema.methods.recordUploadBytes = function(bytes) {
  return this._recordBytes(bytes, 'bytesUploaded');
};

/**
 * Record upload transfer
 * @param {Number} bytes
 */
UserSchema.methods.recordDownloadBytes = function(bytes) {
  return this._recordBytes(bytes, 'bytesDownloaded');
};

/**
 * Check if the user is rate limited for the upload
 * @returns {Boolean}
 */
UserSchema.methods._isRateLimited = function(hourlyB, dailyB, monthlyB, prop) {
  return this.isFreeTier ?
      (this[prop].lastHourBytes >= hourlyB) ||
      (this[prop].lastDayBytes >= dailyB) ||
      (this[prop].lastMonthBytes >= monthlyB)
    : false;
};

/**
 * Check if the user is rate limited for the upload
 * @returns {Boolean}
 */
UserSchema.methods.isUploadRateLimited = function(hourlyB, dailyB, monthlyB) {
  this.recordUploadBytes(0); // NB: Trigger reset if needed
  return this._isRateLimited(hourlyB, dailyB, monthlyB, 'bytesUploaded');
};

/**
 * Check if the user is rate limited for the upload
 * @returns {Boolean}
 */
UserSchema.methods.isDownloadRateLimited = function(hourlyB, dailyB, monthlyB) {
  this.recordDownloadBytes(0); // NB: Trigger reset if needed
  return this._isRateLimited(hourlyB, dailyB, monthlyB, 'bytesDownloaded');
};

/**
 * Deactivates a user
 * @param {Function} callback
 */
UserSchema.methods.deactivate = function(callback) {
  this.activated = false;
  this.activator = activator();
  this.save(callback);
};

<<<<<<< HEAD
User.methods.addPaymentProcessor = function(name, data) {
  const adapter = paymentProcessorAdapters[name](this);

  const existingProcessor = this.paymentProcessors.find((p) => {
    return p.name === name;
  });

  if (!!existingProcessor) {
    return existingProcessor.update(data);
  }

  return adapter.register(data, this.email).then((processorData) => {
    this.paymentProcessors.push({
      name: name,
      default: true,
      rawData: adapter.serializeData(processorData)
    });

    return this.save().then(() => this.defaultPaymentProcessor);
  });
};

/**
 * Creates a User
 * @param {String} email
 * @param {String} password (hashed on client)
 * @param {Function} callback
 */
User.statics.create = function(email, passwd, callback) {
=======
// TODO: move this out to a "pre"?
UserSchema.statics.create = function(email, passwd, callback) {
>>>>>>> 3b7f5eb3
  let User = this;
  let user = new User({
    _id: email,
    hashpass: crypto.createHash('sha256').update(passwd).digest('hex'),
    paymentProcessors: []
  });

  if (!email) {
    return callback(new errors.BadRequestError('Must supply an email'));
  }

  // Check to make sure the password is already SHA-256 (or at least is the
  // correct number of bits).
  if (Buffer(passwd, 'hex').length * 8 !== 256) {
    return callback(new errors.BadRequestError(
      'Password must be hex encoded SHA-256 hash')
    );
  }

  User.findOne({
    _id: email
  }, function(err, result) {
    if (err) {
      return callback(new errors.InternalError(err.message));
    }

    if (result) {
      return callback(new errors.BadRequestError(
        'Email is already registered')
      );
    }

    if (email.length > 254) {
      return callback(new errors.BadRequestError('User validation failed'));
    }

    var tester = /^(([^<>()\[\]\\.,;:\s@"]+(\.[^<>()\[\]\\.,;:\s@"]+)*)|(".+"))@(([0-9]{1,3}\.[0-9]{1,3}\.[0-9]{1,3}\.[0-9]{1,3})|(([a-zA-Z\-0-9]+\.)+[a-zA-Z]{2,}))$/; // jshint ignore:line

    if (!tester.test(email)) {
      return callback(new errors.BadRequestError('User validation failed'));
    }

    user.save(function(err) {
      if (err) {
        return callback(new errors.InternalError(err.message));
      }
      callback(null, user);
    });
  });
};

/**
 * Lookup a User
 * @param {String} email
 * @param {String} password (hashed on client)
 * @param {Function} callback
 */
UserSchema.statics.lookup = function(email, passwd, callback) {
  let User = this;

  if (!passwd) {
    return callback(new errors.NotAuthorizedError(
      'Invalid email or password')
    );
  }

  User.findOne({
    _id: email,
    hashpass: crypto.createHash('sha256').update(passwd).digest('hex')
  }, function(err, user) {
    if (err) {
      return callback(new errors.InternalError(err.message));
    }

    if (!user) {
      return callback(new errors.NotAuthorizedError(
        'Invalid email or password')
      );
    }

    callback(null, user);
  });
};

module.exports = function(connection) {
  return connection.model('User', UserSchema);
};

exports.Schema = UserSchema;<|MERGE_RESOLUTION|>--- conflicted
+++ resolved
@@ -231,40 +231,8 @@
   this.save(callback);
 };
 
-<<<<<<< HEAD
-User.methods.addPaymentProcessor = function(name, data) {
-  const adapter = paymentProcessorAdapters[name](this);
-
-  const existingProcessor = this.paymentProcessors.find((p) => {
-    return p.name === name;
-  });
-
-  if (!!existingProcessor) {
-    return existingProcessor.update(data);
-  }
-
-  return adapter.register(data, this.email).then((processorData) => {
-    this.paymentProcessors.push({
-      name: name,
-      default: true,
-      rawData: adapter.serializeData(processorData)
-    });
-
-    return this.save().then(() => this.defaultPaymentProcessor);
-  });
-};
-
-/**
- * Creates a User
- * @param {String} email
- * @param {String} password (hashed on client)
- * @param {Function} callback
- */
-User.statics.create = function(email, passwd, callback) {
-=======
 // TODO: move this out to a "pre"?
 UserSchema.statics.create = function(email, passwd, callback) {
->>>>>>> 3b7f5eb3
   let User = this;
   let user = new User({
     _id: email,
