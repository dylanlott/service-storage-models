'use strict';

<<<<<<< HEAD
=======
const ms = require('ms');
const errors = require('storj-service-error-types');
>>>>>>> 7027cb72
const activator = require('hat').rack(256);
const crypto = require('crypto');
const mongoose = require('mongoose');
const SchemaOptions = require('../options');
<<<<<<< HEAD
const constants = require('../constants');
const PAYMENT_PROCESSORS = constants.PAYMENT_PROCESSORS;
const DEBIT_TYPES = constants.DEBIT_TYPES;
const CENTS_PER_GB_HOUR = constants.CENTS_PER_GB_HOUR;
const CENTS_PER_GB_TRANSFER = constants.CENTS_PER_GB_TRANSFER;
const paymentProcessorAdapters = require('../graphql/payment-processor-adapters/payment-processor-adapters');
const errors = require('storj-service-error-types');
const usage = require('./queries/usage');

let UserModel;

// NB: due to mongoose weirdness, `PaymentProcessor`s virtuals must be defined before
// it is assigned as a child schema
=======
const PAYMENT_PROCESSORS = require('../constants').PAYMENT_PROCESSORS;
const paymentProcessorAdapters = require('../graphql/payment-processor-adapters/payment-processor-adapters');

>>>>>>> 7027cb72
const PaymentProcessor = new mongoose.Schema({
  name: {
    type: String,
    enum: Object.keys(PAYMENT_PROCESSORS).map((key) => (PAYMENT_PROCESSORS[key])),
    unique: true
  },
  rawData: [{
    type: mongoose.Schema.Types.Mixed
  }],
<<<<<<< HEAD
  // TODO: add `pre` such that only one payment processor can be default
=======
>>>>>>> 7027cb72
  default: {
    type: Boolean
  },
  created: {
    type: Date,
    default: Date.now
  }
});

<<<<<<< HEAD
PaymentProcessor
  .set('toObject', {
    virtuals: true,
    transform: (doc, ret) => {
      delete ret.__v;
      delete ret._id;
      delete ret.rawData;
    }
  });

PaymentProcessor.virtual('adapter').get(function() {
  return paymentProcessorAdapters[this.name](this);
});

PaymentProcessor.virtual('data')
  .get(function() {
    return this.adapter.parseData(this.rawData);
  })
  .set(function(data) {
    return this.adapter.serializeData(data);
  });

PaymentProcessor.virtual('defaultPaymentMethod').get(function() {
  return this.adapter.defaultPaymentMethod();
});

PaymentProcessor.virtual('billingDate').get(function() {
  return this.adapter.billingDate();
});

PaymentProcessor.virtual('paymentMethods').get(function() {
  return this.adapter.paymentMethods();
});

PaymentProcessor.methods.refresh = function() {
  console.log('USER REFRESHED.');
  return UserModel
    .findOne({ _id: this.__parent._id })
    .then((user) => {
      console.log('USER MODEL REFRESH: ', user.defaultPaymentProcessor.data.customer.sources.data);
      this.__parent.paymentProcessors.splice(
        0,
        this.__parent.paymentProcessors.length,
        user.paymentProcessors
      )
      console.log('__PARENT', this.__parent.paymentProcessors);
      return this.__parent.paymentProcessors;
    })
};

PaymentProcessor.methods.update = function(paymentProcessor) {
  return this.adapter.validate(paymentProcessor)
    .then((isValid) => {
      // console.log('this is: ', this);
      if (!isValid) {
        return Promise.reject(this);
      }

        return UserModel
          .update({
            _id: this.__parent._id,
            paymentProcessors: {
              $elemMatch: {
                _id: this._id
              }
            }
          }, { $set: {
              'paymentProcessors.$.rawData': paymentProcessor.rawData
            }
          })
          .then(() => {
            return paymentProcessor
          });
    })
    .catch((err) => {
      console.error(err);
      throw err;
    });
=======
PaymentProcessor.set('toObject', {
  virtuals: true,
  transform: (doc, ret) => {
    delete ret.__v;
    delete ret._id;
    delete ret.rawData;
  }
});

PaymentProcessor.virtual('adapter').get(function() {
  return paymentProcessorAdapters[this.name];
});

PaymentProcessor.virtual('data')
    .get(function() {
      return this.adapter.parseData(this.rawData);
    })
    .set(function(data) {
      return this.adapter.serializeData(data);
    })
;

PaymentProcessor.virtual('defaultCard').get(function() {
  return this.adapter.defaultPaymentMethod(this);
});

PaymentProcessor.virtual('billingDate').get(function() {
  return this.adapter.billingDate(this);
});

PaymentProcessor.methods.update = function(data) {
  return this.adapter.validate()
      .then((isValid) => {
        if (!isValid) {
          return this.remove().then(() => {
            return this.__parent.addPaymentProcessor(this.name, data);
          });
        }

        return Promise.resolve(this);
      })
      .catch((err) => {
        console.error(err);
        throw err;
      })
      ;
>>>>>>> 7027cb72
};

PaymentProcessor.methods.delete = function() {
  return this.adapter.delete(this)
    .then(() => {
      return this.remove();
    })
    .then(() => {
      return this.__parent.save();
    });
};
<<<<<<< HEAD

PaymentProcessor.methods.addPaymentMethod = function(data) {
  return this.adapter.addPaymentMethod(data)
  .then(() => this)
}
=======
>>>>>>> 7027cb72

/**
 * Represents a user
 * @constructor
 */
var User = new mongoose.Schema({
  _id: { // email
    type: mongoose.SchemaTypes.Email,
    required: true
  },
  hashpass: {
    type: String,
    required: true
  },
  pendingHashPass: {
    type: String,
    default: null
  },
  created: {
    type: Date,
    default: Date.now
  },
  activator: {
    type: mongoose.Schema.Types.Mixed,
    default: activator
  },
  deactivator: {
    type: mongoose.Schema.Types.Mixed,
    default: null
  },
  resetter: {
    type: mongoose.Schema.Types.Mixed,
    default: null
  },
  activated: {
    type: Boolean,
    default: false
  },
  paymentProcessors: [
    PaymentProcessor
<<<<<<< HEAD
  ]
});

User.plugin(SchemaOptions);

User.index({
  resetter: 1
});
=======
  ],
  isFreeTier: {
    type: Boolean,
    default: true
  },
  bytesUploaded: {
    lastHourStarted: {
      type: Date,
      required: false
    },
    lastHourBytes: {
      type: Number,
      default: 0
    },
    lastDayStarted: {
      type: Date,
      required: false
    },
    lastDayBytes: {
      type: Number,
      default: 0
    },
    lastMonthStarted: {
      type: Date,
      required: false
    },
    lastMonthBytes: {
      type: Number,
      default: 0
    }
  }
});

User.plugin(SchemaOptions);
User.index({ resetter: 1 });
>>>>>>> 7027cb72

User.set('toObject', {
  virtuals: true,
  transform: function(doc, ret) {
    delete ret.__v;
    delete ret._id;
    delete ret.hashpass;
    delete ret.activator;
    delete ret.deactivator;
    delete ret.resetter;
    delete ret.pendingHashPass;
<<<<<<< HEAD
    // delete ret.paymentProcessors;
    // delete ret.defaultPaymentProcessor;
=======
    delete ret.paymentProcessors;
    delete ret.defaultPaymentProcessor;
    delete ret.bytesUploaded;
>>>>>>> 7027cb72
  }
});

User.virtual('email').get(function() {
  return this._id;
});

User.virtual('defaultPaymentProcessor').get(function() {
  const defaultPaymentProcessor = this.paymentProcessors
<<<<<<< HEAD
    .find((processor) => (!!processor.default));
=======
      .find((processor) => (!!processor.default));
>>>>>>> 7027cb72

  return defaultPaymentProcessor || null;
});

<<<<<<< HEAD
/**
 *
 */
User.methods.getPaymentProcessor = function(processorName) {
  return this.paymentProcessors.find((p) => p.name === processorName);
}

=======
>>>>>>> 7027cb72
/**
 * Activates a user
 * @param {Function} callback
 */
User.methods.activate = function(callback) {
  this.activated = true;
  this.activator = null;
  this.save(callback);
};

/**
 * Increments the bytes transferred
 * @param {Number} bytes
 */
User.methods.recordUploadBytes = function(bytes) {
  let now = Date.now();
  let {lastHourStarted, lastDayStarted, lastMonthStarted} = this.bytesUploaded;

  if (!lastHourStarted || now - lastHourStarted >= ms('1h')) {
    this.bytesUploaded.lastHourStarted = Date.now();
    this.bytesUploaded.lastHourBytes = 0;
  }

  if (!lastDayStarted || now - lastDayStarted >= ms('24h')) {
    this.bytesUploaded.lastDayStarted = Date.now();
    this.bytesUploaded.lastDayBytes = 0;
  }

  if (!lastMonthStarted || now - lastMonthStarted >= ms('30d')) {
    this.bytesUploaded.lastMonthStarted = Date.now();
    this.bytesUploaded.lastMonthBytes = 0;
  }

  this.bytesUploaded.lastHourBytes += bytes;
  this.bytesUploaded.lastDayBytes += bytes;
  this.bytesUploaded.lastMonthBytes += bytes;

  return this;
};

/**
 * Check if the user is rate limited for the upload
 * @returns {Boolean}
 */
User.methods.isUploadRateLimited = function(hourlyB, dailyB, monthlyB) {
  this.recordUploadBytes(0); // NB: Trigger reset if needed
  return this.isFreeTier
    ? (this.bytesUploaded.lastHourBytes >= hourlyB) ||
      (this.bytesUploaded.lastDayBytes >= dailyB) ||
      (this.bytesUploaded.lastMonthBytes >= monthlyB)
    : false;
};

/**
 * Deactivates a user
 * @param {Function} callback
 */
User.methods.deactivate = function(callback) {
  this.activated = false;
  this.activator = activator();
  this.save(callback);
};

User.methods.addPaymentProcessor = function(name, data) {
<<<<<<< HEAD
  const adapter = paymentProcessorAdapters[name](this);

  const existingProcessor = this.paymentProcessors.find(p => (p.name === name));
=======
  const adapter = paymentProcessorAdapters[name];

  const existingProcessor = this.paymentProcessors.filter(
      (processor) => (processor.name === name)
  )[0];
>>>>>>> 7027cb72

  if (!!existingProcessor) {
    return existingProcessor.update(data);
  }

  return adapter.register(data, this.email).then((processorData) => {
    this.paymentProcessors.push({
      name: name,
<<<<<<< HEAD
      // TODO: don't assume default here when we support
      // multiple payment methods/processors!
      default: true,
      // NB: can't use `data` virtual setter here because in the virtua,
      // `this.name` will be undefined
      rawData: adapter.serializeData(processorData)
    });

    // TODO: this won't work when the new processor isn't automatically the
    // default, i.e.: once we support multiple payment processors
=======
      default: true,
      rawData: adapter.serializeData(processorData)
    });

>>>>>>> 7027cb72
    return this.save().then(() => this.defaultPaymentProcessor);
  });
};

/**
 * Creates a User
 * @param {String} email
 * @param {String} password (hashed on client)
 * @param {Function} callback
 */
User.statics.create = function(email, passwd, callback) {
  let User = this;
  let user = new User({
    _id: email,
    hashpass: crypto.createHash('sha256').update(passwd).digest('hex')
  });

  // Check to make sure the password is already SHA-256 (or at least is the
  // correct number of bits).
  if (Buffer(passwd, 'hex').length * 8 !== 256) {
<<<<<<< HEAD
    return callback(new Error('Password must be hex encoded SHA-256 hash'));
=======
    return callback(new errors.BadRequestError('Password must be hex encoded SHA-256 hash')
    );
>>>>>>> 7027cb72
  }

  User.findOne({
    _id: email
  }, function(err, result) {
    if (err) {
      return callback(err);
    }

    if (result) {
      return callback(new Error('Email is already registered'));
    }

    user.save(function(err) {
      if (err) {
        if (err.code === 11000) {
<<<<<<< HEAD
          return callback(new Error('Email is already registered'));
=======
          return callback(new errors.BadRequestError('Email is already registered'));
>>>>>>> 7027cb72
        }

        return callback(err);
      }

      callback(null, user);
    });
  });
};

/**
 * Lookup a User
 * @param {String} email
 * @param {String} password (hashed on client)
 * @param {Function} callback
 */
User.statics.lookup = function(email, passwd, callback) {
  let User = this;

  User.findOne({
    _id: email,
    hashpass: crypto.createHash('sha256').update(passwd).digest('hex')
  }, function(err, user) {
    if (err) {
      return callback(new errors.InternalError(err.message));
    }

    if (!user) {
      return callback(new errors.NotAuthorizedError('Invalid email or password'));
    }

    callback(null, user);
  });
};

module.exports = function(connection) {
  return (UserModel = connection.model('User', User));
};<|MERGE_RESOLUTION|>--- conflicted
+++ resolved
@@ -1,21 +1,12 @@
 'use strict';
 
-<<<<<<< HEAD
-=======
-const ms = require('ms');
-const errors = require('storj-service-error-types');
->>>>>>> 7027cb72
 const activator = require('hat').rack(256);
 const crypto = require('crypto');
 const mongoose = require('mongoose');
 const SchemaOptions = require('../options');
-<<<<<<< HEAD
 const constants = require('../constants');
 const PAYMENT_PROCESSORS = constants.PAYMENT_PROCESSORS;
-const DEBIT_TYPES = constants.DEBIT_TYPES;
-const CENTS_PER_GB_HOUR = constants.CENTS_PER_GB_HOUR;
-const CENTS_PER_GB_TRANSFER = constants.CENTS_PER_GB_TRANSFER;
-const paymentProcessorAdapters = require('../graphql/payment-processor-adapters/payment-processor-adapters');
+const paymentProcessorAdapters = require('./payment-processor-adapters');
 const errors = require('storj-service-error-types');
 const usage = require('./queries/usage');
 
@@ -23,11 +14,6 @@
 
 // NB: due to mongoose weirdness, `PaymentProcessor`s virtuals must be defined before
 // it is assigned as a child schema
-=======
-const PAYMENT_PROCESSORS = require('../constants').PAYMENT_PROCESSORS;
-const paymentProcessorAdapters = require('../graphql/payment-processor-adapters/payment-processor-adapters');
-
->>>>>>> 7027cb72
 const PaymentProcessor = new mongoose.Schema({
   name: {
     type: String,
@@ -37,10 +23,7 @@
   rawData: [{
     type: mongoose.Schema.Types.Mixed
   }],
-<<<<<<< HEAD
   // TODO: add `pre` such that only one payment processor can be default
-=======
->>>>>>> 7027cb72
   default: {
     type: Boolean
   },
@@ -50,7 +33,6 @@
   }
 });
 
-<<<<<<< HEAD
 PaymentProcessor
   .set('toObject', {
     virtuals: true,
@@ -129,54 +111,6 @@
       console.error(err);
       throw err;
     });
-=======
-PaymentProcessor.set('toObject', {
-  virtuals: true,
-  transform: (doc, ret) => {
-    delete ret.__v;
-    delete ret._id;
-    delete ret.rawData;
-  }
-});
-
-PaymentProcessor.virtual('adapter').get(function() {
-  return paymentProcessorAdapters[this.name];
-});
-
-PaymentProcessor.virtual('data')
-    .get(function() {
-      return this.adapter.parseData(this.rawData);
-    })
-    .set(function(data) {
-      return this.adapter.serializeData(data);
-    })
-;
-
-PaymentProcessor.virtual('defaultCard').get(function() {
-  return this.adapter.defaultPaymentMethod(this);
-});
-
-PaymentProcessor.virtual('billingDate').get(function() {
-  return this.adapter.billingDate(this);
-});
-
-PaymentProcessor.methods.update = function(data) {
-  return this.adapter.validate()
-      .then((isValid) => {
-        if (!isValid) {
-          return this.remove().then(() => {
-            return this.__parent.addPaymentProcessor(this.name, data);
-          });
-        }
-
-        return Promise.resolve(this);
-      })
-      .catch((err) => {
-        console.error(err);
-        throw err;
-      })
-      ;
->>>>>>> 7027cb72
 };
 
 PaymentProcessor.methods.delete = function() {
@@ -188,14 +122,11 @@
       return this.__parent.save();
     });
 };
-<<<<<<< HEAD
 
 PaymentProcessor.methods.addPaymentMethod = function(data) {
   return this.adapter.addPaymentMethod(data)
   .then(() => this)
-}
-=======
->>>>>>> 7027cb72
+};
 
 /**
  * Represents a user
@@ -236,7 +167,6 @@
   },
   paymentProcessors: [
     PaymentProcessor
-<<<<<<< HEAD
   ]
 });
 
@@ -245,43 +175,6 @@
 User.index({
   resetter: 1
 });
-=======
-  ],
-  isFreeTier: {
-    type: Boolean,
-    default: true
-  },
-  bytesUploaded: {
-    lastHourStarted: {
-      type: Date,
-      required: false
-    },
-    lastHourBytes: {
-      type: Number,
-      default: 0
-    },
-    lastDayStarted: {
-      type: Date,
-      required: false
-    },
-    lastDayBytes: {
-      type: Number,
-      default: 0
-    },
-    lastMonthStarted: {
-      type: Date,
-      required: false
-    },
-    lastMonthBytes: {
-      type: Number,
-      default: 0
-    }
-  }
-});
-
-User.plugin(SchemaOptions);
-User.index({ resetter: 1 });
->>>>>>> 7027cb72
 
 User.set('toObject', {
   virtuals: true,
@@ -293,14 +186,8 @@
     delete ret.deactivator;
     delete ret.resetter;
     delete ret.pendingHashPass;
-<<<<<<< HEAD
     // delete ret.paymentProcessors;
     // delete ret.defaultPaymentProcessor;
-=======
-    delete ret.paymentProcessors;
-    delete ret.defaultPaymentProcessor;
-    delete ret.bytesUploaded;
->>>>>>> 7027cb72
   }
 });
 
@@ -310,25 +197,18 @@
 
 User.virtual('defaultPaymentProcessor').get(function() {
   const defaultPaymentProcessor = this.paymentProcessors
-<<<<<<< HEAD
     .find((processor) => (!!processor.default));
-=======
-      .find((processor) => (!!processor.default));
->>>>>>> 7027cb72
 
   return defaultPaymentProcessor || null;
 });
 
-<<<<<<< HEAD
 /**
  *
  */
 User.methods.getPaymentProcessor = function(processorName) {
   return this.paymentProcessors.find((p) => p.name === processorName);
-}
-
-=======
->>>>>>> 7027cb72
+};
+
 /**
  * Activates a user
  * @param {Function} callback
@@ -340,49 +220,6 @@
 };
 
 /**
- * Increments the bytes transferred
- * @param {Number} bytes
- */
-User.methods.recordUploadBytes = function(bytes) {
-  let now = Date.now();
-  let {lastHourStarted, lastDayStarted, lastMonthStarted} = this.bytesUploaded;
-
-  if (!lastHourStarted || now - lastHourStarted >= ms('1h')) {
-    this.bytesUploaded.lastHourStarted = Date.now();
-    this.bytesUploaded.lastHourBytes = 0;
-  }
-
-  if (!lastDayStarted || now - lastDayStarted >= ms('24h')) {
-    this.bytesUploaded.lastDayStarted = Date.now();
-    this.bytesUploaded.lastDayBytes = 0;
-  }
-
-  if (!lastMonthStarted || now - lastMonthStarted >= ms('30d')) {
-    this.bytesUploaded.lastMonthStarted = Date.now();
-    this.bytesUploaded.lastMonthBytes = 0;
-  }
-
-  this.bytesUploaded.lastHourBytes += bytes;
-  this.bytesUploaded.lastDayBytes += bytes;
-  this.bytesUploaded.lastMonthBytes += bytes;
-
-  return this;
-};
-
-/**
- * Check if the user is rate limited for the upload
- * @returns {Boolean}
- */
-User.methods.isUploadRateLimited = function(hourlyB, dailyB, monthlyB) {
-  this.recordUploadBytes(0); // NB: Trigger reset if needed
-  return this.isFreeTier
-    ? (this.bytesUploaded.lastHourBytes >= hourlyB) ||
-      (this.bytesUploaded.lastDayBytes >= dailyB) ||
-      (this.bytesUploaded.lastMonthBytes >= monthlyB)
-    : false;
-};
-
-/**
  * Deactivates a user
  * @param {Function} callback
  */
@@ -393,17 +230,9 @@
 };
 
 User.methods.addPaymentProcessor = function(name, data) {
-<<<<<<< HEAD
   const adapter = paymentProcessorAdapters[name](this);
 
   const existingProcessor = this.paymentProcessors.find(p => (p.name === name));
-=======
-  const adapter = paymentProcessorAdapters[name];
-
-  const existingProcessor = this.paymentProcessors.filter(
-      (processor) => (processor.name === name)
-  )[0];
->>>>>>> 7027cb72
 
   if (!!existingProcessor) {
     return existingProcessor.update(data);
@@ -412,7 +241,6 @@
   return adapter.register(data, this.email).then((processorData) => {
     this.paymentProcessors.push({
       name: name,
-<<<<<<< HEAD
       // TODO: don't assume default here when we support
       // multiple payment methods/processors!
       default: true,
@@ -423,12 +251,6 @@
 
     // TODO: this won't work when the new processor isn't automatically the
     // default, i.e.: once we support multiple payment processors
-=======
-      default: true,
-      rawData: adapter.serializeData(processorData)
-    });
-
->>>>>>> 7027cb72
     return this.save().then(() => this.defaultPaymentProcessor);
   });
 };
@@ -449,12 +271,7 @@
   // Check to make sure the password is already SHA-256 (or at least is the
   // correct number of bits).
   if (Buffer(passwd, 'hex').length * 8 !== 256) {
-<<<<<<< HEAD
     return callback(new Error('Password must be hex encoded SHA-256 hash'));
-=======
-    return callback(new errors.BadRequestError('Password must be hex encoded SHA-256 hash')
-    );
->>>>>>> 7027cb72
   }
 
   User.findOne({
@@ -471,11 +288,7 @@
     user.save(function(err) {
       if (err) {
         if (err.code === 11000) {
-<<<<<<< HEAD
           return callback(new Error('Email is already registered'));
-=======
-          return callback(new errors.BadRequestError('Email is already registered'));
->>>>>>> 7027cb72
         }
 
         return callback(err);
@@ -500,7 +313,7 @@
     hashpass: crypto.createHash('sha256').update(passwd).digest('hex')
   }, function(err, user) {
     if (err) {
-      return callback(new errors.InternalError(err.message));
+      return callback(err);
     }
 
     if (!user) {
