--- conflicted
+++ resolved
@@ -2,10 +2,7 @@
 
 const mongoose = require('mongoose');
 const SchemaOptions = require('../options');
-<<<<<<< HEAD
-=======
 const randomWord = require('random-word');
->>>>>>> 477b6095
 const errors = require('storj-service-error-types');
 const storj = require('storj-lib');
 const originalRequire = require
