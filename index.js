--- conflicted
+++ resolved
@@ -22,15 +22,9 @@
 
   var self = this;
 
-<<<<<<< HEAD
-  this._mongoConf = mongoConf;
-  this._options = options;
-  this._log = options ? (options.logger || console) : console;
-=======
   this._uri = mongoURI;
   this._options = mongoOptions;
   this._log = storageOptions ? (storageOptions.logger || console) : console;
->>>>>>> 6fef08d3
   this.connection = this._connect();
   this.models = this._createBoundModels();
 
@@ -65,17 +59,6 @@
 
   var opts = merge.recursive(true, defaultOpts, this._options);
 
-<<<<<<< HEAD
-  if (Array.isArray(this._options)) {
-    uri = this._mongoConf.map(function(conf) {
-      return self._getConnectionURI(conf);
-    }).join(',');
-  } else {
-    uri = this._getConnectionURI(this._mongoConf);
-  }
-
-=======
->>>>>>> 6fef08d3
   this._log.info('opening database connection to %s', uri);
 
   return mongoose.createConnection(this._uri, opts);
